--- conflicted
+++ resolved
@@ -665,16 +665,9 @@
                 bool saveParsed = false;
                 if (Game1.currentLoader != null)
                 {
-<<<<<<< HEAD
                     this.Monitor.LogTra("console.score.game-loader-synchronizing", null, Monitor.ContextLogLevel);
-                    Game1.game1.UpdateTitleScreen(Game1.currentGameTime); // run game logic to change music on load, etc
-                    // ReSharper disable once ConstantConditionalAccessQualifier -- may become null within the loop
-                    while (Game1.currentLoader?.MoveNext() == true)
-=======
-                    this.Monitor.Log("Game loader synchronizing...", Monitor.ContextLogLevel);
 
                     while (true)
->>>>>>> d9a46f64
                     {
                         Game1.game1.UpdateTitleScreenDuringLoadingMode();
                         SCore.ProcessTicksElapsed++;
@@ -706,12 +699,7 @@
                             break; // done
                     }
 
-<<<<<<< HEAD
-                    Game1.currentLoader = null;
                     this.Monitor.LogTra("console.score.game-loader-done", null, Monitor.ContextLogLevel);
-=======
-                    this.Monitor.Log("Game loader done.", Monitor.ContextLogLevel);
->>>>>>> d9a46f64
                 }
 
                 // While a background task is in progress, the game may make changes to the game
