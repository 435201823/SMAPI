using System;
using System.Collections.Generic;
using System.Diagnostics.CodeAnalysis;
using System.IO;
using System.Linq;
using System.Text;
using System.Threading;
using StardewModdingAPI.Framework.Commands;
using StardewModdingAPI.Framework.Models;
using StardewModdingAPI.Framework.ModLoading;
using StardewModdingAPI.Internal;
using StardewModdingAPI.Internal.ConsoleWriting;
using StardewModdingAPI.Toolkit.Framework.ModData;
using StardewModdingAPI.Toolkit.Utilities;
using StardewValley;

namespace StardewModdingAPI.Framework.Logging
{
    /// <summary>Manages the SMAPI console window and log file.</summary>
    internal class LogManager : IDisposable
    {
        /*********
        ** Fields
        *********/
        /// <summary>The log file to which to write messages.</summary>
        private readonly LogFileManager LogFile;

        /// <summary>Create a monitor instance given the ID and name.</summary>
        private readonly Func<string, string, Monitor> GetMonitorImpl;


        /*********
        ** Accessors
        *********/
        /// <summary>The core logger and monitor for SMAPI.</summary>
        public Monitor Monitor { get; }

        /// <summary>The core logger and monitor on behalf of the game.</summary>
        public Monitor MonitorForGame { get; }


        /*********
        ** Public methods
        *********/
        /****
        ** Initialization
        ****/
        /// <summary>Construct an instance.</summary>
        /// <param name="logPath">The log file path to write.</param>
        /// <param name="colorConfig">The colors to use for text written to the SMAPI console.</param>
        /// <param name="writeToConsole">Whether to output log messages to the console.</param>
        /// <param name="verboseLogging">The log contexts for which to enable verbose logging, which may show a lot more information to simplify troubleshooting.</param>
        /// <param name="isDeveloperMode">Whether to enable full console output for developers.</param>
        /// <param name="getScreenIdForLog">Get the screen ID that should be logged to distinguish between players in split-screen mode, if any.</param>
        public LogManager(string logPath, ColorSchemeConfig colorConfig, bool writeToConsole, HashSet<string> verboseLogging, bool isDeveloperMode, Func<int?> getScreenIdForLog)
        {
            // init log file
            this.LogFile = new LogFileManager(logPath);

            // init monitor
            this.GetMonitorImpl = (id, name) => new Monitor(name, this.LogFile, colorConfig, verboseLogging.Contains("*") || verboseLogging.Contains(id), getScreenIdForLog)
            {
                WriteToConsole = writeToConsole,
                ShowTraceInConsole = isDeveloperMode,
                ShowFullStampInConsole = isDeveloperMode
            };
            this.Monitor = this.GetMonitor("SMAPI", "SMAPI");
            this.MonitorForGame = this.GetMonitor("game", "game");

            // enable Unicode handling on Windows
            // (the terminal defaults to UTF-8 on Linux/macOS)
#if SMAPI_FOR_WINDOWS
            Console.InputEncoding = Encoding.Unicode;
            Console.OutputEncoding = Encoding.Unicode;
#endif
        }

        /// <summary>Get a monitor instance derived from SMAPI's current settings.</summary>
        /// <param name="id">The unique ID for the mod context.</param>
        /// <param name="name">The name of the module which will log messages with this instance.</param>
        public Monitor GetMonitor(string id, string name)
        {
            return this.GetMonitorImpl(id, name);
        }

        /// <summary>Set the title of the SMAPI console window.</summary>
        /// <param name="title">The new window title.</param>
        public void SetConsoleTitle(string title)
        {
            Console.Title = title;
        }

        /****
        ** Console input
        ****/
        /// <summary>Run a loop handling console input.</summary>
        [SuppressMessage("ReSharper", "FunctionNeverReturns", Justification = "The thread is aborted when the game exits.")]
        public void RunConsoleInputLoop(CommandManager commandManager, Action reloadTranslations, Action<string> handleInput, Func<bool> continueWhile)
        {
            // prepare console
            this.Monitor.LogTra("console.log-manager.type-help-for-help", null, LogLevel.Info);
            commandManager
                .Add(new HelpCommand(commandManager), this.Monitor)
                .Add(new HarmonySummaryCommand(), this.Monitor)
                .Add(new ReloadI18nCommand(reloadTranslations), this.Monitor);

            // start handling command line input
            Thread inputThread = new(() =>
            {
                while (true)
                {
                    // get input
                    string? input = Console.ReadLine();
                    if (string.IsNullOrWhiteSpace(input))
                        continue;

                    // handle command
                    this.Monitor.LogUserInput(input);
                    handleInput(input);
                }
            });
            inputThread.Start();

            // keep console thread alive while the game is running
            while (continueWhile())
                Thread.Sleep(1000 / 10);
        }

        /// <summary>Show a 'press any key to exit' message, and exit when they press a key.</summary>
        public void PressAnyKeyToExit()
        {
            this.Monitor.LogTra("console.log-manager.game-has-ended", null, LogLevel.Info);
            this.PressAnyKeyToExit(showMessage: false);
        }

        /// <summary>Show a 'press any key to exit' message, and exit when they press a key.</summary>
        /// <param name="showMessage">Whether to print a 'press any key to exit' message to the console.</param>
        public void PressAnyKeyToExit(bool showMessage)
        {
            if (showMessage)
                this.Monitor.LogTra("console.log-manager.game-has-ended", null);
            Thread.Sleep(100);
            Console.ReadKey();
            Environment.Exit(0);
        }

        /****
        ** Crash/update handling
        ****/
        /// <summary>Create a crash marker and duplicate the log into the crash log.</summary>
        public void WriteCrashLog()
        {
            try
            {
                File.WriteAllText(Constants.FatalCrashMarker, string.Empty);
                File.Copy(this.LogFile.Path, Constants.FatalCrashLog, overwrite: true);
            }
            catch (Exception ex)
            {
                this.Monitor.LogTra("console.log-manager.failed-try-to-track-crash", new { LogSummary = ex.GetLogSummary() }, LogLevel.Error);
            }
        }

        /// <summary>Write an update alert marker file.</summary>
        /// <param name="version">The new version found.</param>
        /// <param name="url">The download URL for the update.</param>
        public void WriteUpdateMarker(string version, string url)
        {
            File.WriteAllText(Constants.UpdateMarker, $"{version}|{url}");
        }

        /// <summary>Check whether SMAPI crashed or detected an update during the last session, and display them in the SMAPI console.</summary>
        public void HandleMarkerFiles()
        {
            // show update alert
            if (File.Exists(Constants.UpdateMarker))
            {
                string[] rawUpdateFound = File.ReadAllText(Constants.UpdateMarker).Split('|', 2);
                if (SemanticVersion.TryParse(rawUpdateFound[0], out ISemanticVersion? updateFound))
                {
                    if (Constants.ApiVersion.IsPrerelease() && updateFound.IsNewerThan(Constants.ApiVersion))
                    {
                        string url = rawUpdateFound.Length > 1
                            ? rawUpdateFound[1]
                            : Constants.HomePageUrl;

                        this.Monitor.LogTra("console.log-manager.detected-new-smapi", null, LogLevel.Error);
                        this.Monitor.LogTra("console.log-manager.you-can-update-to-smapi-version", new { updateFound, url }, LogLevel.Error);
                        this.Monitor.LogTra("console.log-manager.continue-playing-anyway", null, LogLevel.Info);
                        Console.ReadKey();
                    }
                }
                File.Delete(Constants.UpdateMarker);
            }

            // show details if game crashed during last session
            if (File.Exists(Constants.FatalCrashMarker))
            {
                this.Monitor.LogTra("console.log-manager.game-crashed-last-time", null, LogLevel.Error);
                this.Monitor.LogTra("console.log-manager.share-your-smapi-log", null, LogLevel.Error);
                this.Monitor.LogTra("console.log-manager.delete-carsh-data-continue-playing", null, LogLevel.Info);
                Console.ReadKey();
                File.Delete(Constants.FatalCrashLog);
                File.Delete(Constants.FatalCrashMarker);
            }
        }

        /// <summary>Log a fatal exception which prevents SMAPI from launching.</summary>
        /// <param name="exception">The exception details.</param>
        public void LogFatalLaunchError(Exception exception)
        {
            this.MonitorForGame.Log($"The game failed to launch: {exception.GetLogSummary()}", LogLevel.Error);
        }

        /****
        ** General log output
        ****/
        /// <summary>Log the initial header with general SMAPI and system details.</summary>
        /// <param name="modsPath">The path from which mods will be loaded.</param>
        /// <param name="customSettings">The custom SMAPI settings.</param>
        public void LogIntro(string modsPath, IDictionary<string, object?> customSettings)
        {
            // log platform
            this.Monitor.LogTra("console.log-manager.platform", new { SmapiVersion = Constants.ApiVersion, GameVersion = Game1.GetVersionString(), OsVersion = EnvironmentUtility.GetFriendlyPlatformName(Constants.Platform) }, LogLevel.Info);

            // log basic info
            this.Monitor.LogTra("console.log-manager.mods-go-here", new { modsPath }, LogLevel.Info);
            if (modsPath != Constants.DefaultModsPath)
                this.Monitor.LogTra("console.log-manager.using-custom-mod-path-argument", new { Constants.GamePath });
            this.Monitor.Log($"Log started at {DateTime.UtcNow:s} UTC");

            // log custom settings
            if (customSettings.Any())
                this.Monitor.Log($"Loaded with custom settings: {string.Join(", ", customSettings.OrderBy(p => p.Key).Select(p => $"{p.Key}: {p.Value}"))}");
        }

        /// <summary>Log details for settings that don't match the default.</summary>
        /// <param name="settings">The settings to log.</param>
        public void LogSettingsHeader(SConfig settings)
        {
            // developer mode
            if (settings.DeveloperMode)
                this.Monitor.LogTra("console.log-manager.enabled-developer-mode", null, LogLevel.Info);

            // warnings
            if (!settings.CheckForUpdates)
                this.Monitor.LogTra("console.log-manager.disabled-update-checks", null, LogLevel.Warn);
            if (!settings.RewriteMods)
                this.Monitor.LogTra("console.log-manager.disabled-rewriting-broken-mods", null, LogLevel.Info);
            if (!this.Monitor.WriteToConsole)
                this.Monitor.LogTra("console.log-manager.received-no-terminal-argument", null, LogLevel.Warn);

            // verbose logging
            this.Monitor.VerboseLog("Verbose logging enabled.");
        }

        /// <summary>Log info about loaded mods.</summary>
        /// <param name="loaded">The full list of loaded content packs and mods.</param>
        /// <param name="loadedContentPacks">The loaded content packs.</param>
        /// <param name="loadedMods">The loaded mods.</param>
        /// <param name="skippedMods">The mods which could not be loaded.</param>
        /// <param name="logParanoidWarnings">Whether to log issues for mods which directly use potentially sensitive .NET APIs like file or shell access.</param>
        /// <param name="logTechnicalDetailsForBrokenMods">Whether to include more technical details about broken mods in the TRACE logs. This is mainly useful for creating compatibility rewriters.</param>
        /// <param name="hasHarmonyFix">Whether Harmony was fixed to work with Stardew Valley.</param>
        public void LogModInfo(IModMetadata[] loaded, IModMetadata[] loadedContentPacks, IModMetadata[] loadedMods, IModMetadata[] skippedMods, bool logParanoidWarnings, bool logTechnicalDetailsForBrokenMods, bool hasHarmonyFix)
        {
            // log loaded mods
            this.Monitor.LogTra("console.log-manager.loaded-mods-count", new { PunctuationFormat = (loadedMods.Length > 0 ? ":" : "."), LoadedModsLength = loadedMods.Length }, LogLevel.Info);
            foreach (IModMetadata metadata in loadedMods.OrderBy(p => p.DisplayName))
            {
                IManifest manifest = metadata.Manifest;
                this.Monitor.Log(
                    $"   {metadata.DisplayName} {manifest.Version}"
                    + (!string.IsNullOrWhiteSpace(manifest.Author) ? $" by {manifest.Author}" : "")
                    + (!string.IsNullOrWhiteSpace(manifest.Description) ? $" | {manifest.Description}" : ""),
                    LogLevel.Info
                );
            }

            this.Monitor.Newline();

            // log loaded content packs
            if (loadedContentPacks.Any())
            {
                string? GetModDisplayName(string id) => loadedMods.FirstOrDefault(p => p.HasID(id))?.DisplayName;

                this.Monitor.LogTra("console.log-manager.load-content-packs-connt", new { ContentPacksLength = loadedContentPacks.Length }, LogLevel.Info);
                foreach (IModMetadata metadata in loadedContentPacks.OrderBy(p => p.DisplayName))
                {
                    IManifest manifest = metadata.Manifest;
                    this.Monitor.Log(
                        $"   {metadata.DisplayName} {manifest.Version}"
                        + (!string.IsNullOrWhiteSpace(manifest.Author) ? $" by {manifest.Author}" : "")
                        + $" | for {GetModDisplayName(metadata.Manifest.ContentPackFor!.UniqueID)}"
                        + (!string.IsNullOrWhiteSpace(manifest.Description) ? $" | {manifest.Description}" : ""),
                        LogLevel.Info
                    );
                }

                this.Monitor.Newline();
            }

            // log mod warnings
            this.LogModWarnings(loaded, skippedMods, logParanoidWarnings, logTechnicalDetailsForBrokenMods, hasHarmonyFix);
        }

        /// <inheritdoc />
        public void Dispose()
        {
            this.LogFile.Dispose();
        }


        /*********
        ** Protected methods
        *********/
        /// <summary>Write a summary of mod warnings to the console and log.</summary>
        /// <param name="mods">The loaded mods.</param>
        /// <param name="skippedMods">The mods which could not be loaded.</param>
        /// <param name="logParanoidWarnings">Whether to log issues for mods which directly use potentially sensitive .NET APIs like file or shell access.</param>
        /// <param name="logTechnicalDetailsForBrokenMods">Whether to include more technical details about broken mods in the TRACE logs. This is mainly useful for creating compatibility rewriters.</param>
        /// <param name="hasHarmonyFix">Whether Harmony was fixed to work with Stardew Valley.</param>
        [SuppressMessage("ReSharper", "ConditionalAccessQualifierIsNonNullableAccordingToAPIContract", Justification = "Manifests aren't guaranteed non-null at this point in the loading process.")]
        private void LogModWarnings(IEnumerable<IModMetadata> mods, IModMetadata[] skippedMods, bool logParanoidWarnings, bool logTechnicalDetailsForBrokenMods, bool hasHarmonyFix)
        {
            // get mods with warnings
            IModMetadata[] modsWithWarnings = mods
                .Where(p =>
                    (
                        logParanoidWarnings
                            ? p.Warnings
                            : p.Warnings & ~ModWarning.AccessesFilesystem & ~ModWarning.AccessesShell
                    ) != ModWarning.None
                )
                .ToArray();
            if (!modsWithWarnings.Any() && !skippedMods.Any())
                return;

<<<<<<< HEAD
            // log intro
            {
                int count = modsWithWarnings.Length + skippedMods.Length;
                this.Monitor.Log(I18nUtilities.Get("console.log-manager.found-mod-with-warnings", new { count, ModCountFormat = count == 1 ? "" : "s" }), LogLevel.Info);
            }

=======
>>>>>>> 375326d7
            // log skipped mods
            if (skippedMods.Any())
            {
                var loggedDuplicateIds = new HashSet<string>();

                this.Monitor.LogTra("console.log-manager.skiped-mods", null, LogLevel.Error);
                this.Monitor.Log("   " + "".PadRight(50, '-'), LogLevel.Error);
                this.Monitor.LogTra("console.log-manager.mods-could-not-added", null, LogLevel.Error);
                this.Monitor.Newline();
                foreach (var list in this.GroupFailedModsByPriority(skippedMods))
                {
                    if (list.Any())
                    {
                        foreach (IModMetadata mod in list.OrderBy(p => p.DisplayName))
                        {
                            string technicalInfo = logTechnicalDetailsForBrokenMods
                                ? $" (ID: {mod.Manifest?.UniqueID ?? "???"}, path: {mod.RelativeDirectoryPath})"
                                : "";

                            string message = I18nUtilities.Get("console.log-manager.mod-error-message", new { mod.DisplayName, ModVersion = (" " + mod.Manifest?.Version?.ToString()).TrimEnd(), technicalInfo, mod.Error });

                            // duplicate mod: log first one only, don't show redundant version
                            if (mod.FailReason == ModFailReason.Duplicate && mod.HasManifest())
                            {
                                if (loggedDuplicateIds.Add(mod.Manifest!.UniqueID))
                                    continue; // already logged
                                
                                message = I18nUtilities.Get("console.log-manager.mod-error-message2", new { mod.DisplayName, mod.Error });
                            }

                            // log message
                            this.Monitor.Log(message, LogLevel.Error);
                            if (mod.ErrorDetails != null)
                                this.Monitor.Log($"        ({mod.ErrorDetails})");
                        }

                        this.Monitor.Newline();
                    }
                }
            }

            // log warnings
            if (modsWithWarnings.Any())
            {
                // broken code
                this.LogModWarningGroup(modsWithWarnings, ModWarning.BrokenCodeLoaded, LogLevel.Error,
                    I18nUtilities.Get("console.log-manager.broken-mods"),
                    I18nUtilities.Get("console.log-manager.broken-mods-cause-bug"),
                    I18nUtilities.Get("console.log-manager.broken-mods-crashes-in-game")
                );

                // missing Harmony fix
                if (!hasHarmonyFix)
                {
                    this.LogModWarningGroup(modsWithWarnings, ModWarning.PatchesGame, LogLevel.Warn, "Patched game code without Harmony fix",
                        $"These mods directly change the game code using Harmony, but you disabled the {nameof(SConfig.FixHarmony)} option.",
                        "The game will probably crash soon."
                    );
                }

                // changes serializer
                this.LogModWarningGroup(modsWithWarnings, ModWarning.ChangesSaveSerializer, LogLevel.Warn,
                    I18nUtilities.Get("console.log-manager.changed-save-serializer"),
                    I18nUtilities.Get("console.log-manager.save-serializer-warn"),
                    I18nUtilities.Get("console.log-manager.save-serializer-suggestion")
                );

                // patched game code
                if (hasHarmonyFix)
                {
                    this.LogModWarningGroup(modsWithWarnings, ModWarning.PatchesGame, LogLevel.Info,
                    I18nUtilities.Get("console.log-manager.patched-game-code"),
                    I18nUtilities.Get("console.log-manager.patched-game-code-warn"),
                    I18nUtilities.Get("console.log-manager.patched-game-code-suggestion")
                    );
                }

                // unvalidated update tick
                this.LogModWarningGroup(modsWithWarnings, ModWarning.UsesUnvalidatedUpdateTick, LogLevel.Info,
                    I18nUtilities.Get("console.log-manager.unvalidated-update-tick"),
                    I18nUtilities.Get("console.log-manager.unvalidated-update-tick-warn"),
                    I18nUtilities.Get("console.log-manager.unvalidated-update-tick-suggestion")
                );

                // direct console access
                this.LogModWarningGroup(modsWithWarnings, ModWarning.UsesUnvalidatedUpdateTick, LogLevel.Trace,
                    I18nUtilities.Get("console.log-manager.direct-console-access"),
                    I18nUtilities.Get("console.log-manager.direct-console-access-warn"),
                    I18nUtilities.Get("console.log-manager.direct-console-access-warn2")
                );

                // paranoid warnings
                if (logParanoidWarnings)
                {
                    this.LogModWarningGroup(
                        modsWithWarnings,
                        match: mod => mod.HasWarnings(ModWarning.AccessesFilesystem, ModWarning.AccessesShell),
                        level: LogLevel.Debug,
                        heading: I18nUtilities.Get("console.log-manager.direct-system-access"),
                        blurb: new[]
                        {
                            I18nUtilities.Get("console.log-manager.direct-system-access-warn1"),
                            I18nUtilities.Get("console.log-manager.direct-system-access-warn2"),
                            I18nUtilities.Get("console.log-manager.direct-system-access-warn3"),
                        },
                        modLabel: mod =>
                        {
                            List<string> labels = new List<string>();
                            if (mod.HasWarnings(ModWarning.AccessesFilesystem))
                                labels.Add("files");
                            if (mod.HasWarnings(ModWarning.AccessesShell))
                                labels.Add("shells/processes");

                            return $"{mod.DisplayName} ({string.Join(", ", labels)})";
                        }
                    );
                }

                // no update keys
                this.LogModWarningGroup(modsWithWarnings, ModWarning.NoUpdateKeys, LogLevel.Debug,
                    I18nUtilities.Get("console.log-manager.no-update-keys"),
                    I18nUtilities.Get("console.log-manager.no-update-keys-warn1"),
                    I18nUtilities.Get("console.log-manager.no-update-keys-warn2")
                );
            }
        }

        /// <summary>Group failed mods by the priority players should update them, where mods in earlier groups are more likely to fix multiple mods.</summary>
        /// <param name="failedMods">The failed mods to group.</param>
        private IEnumerable<IList<IModMetadata>> GroupFailedModsByPriority(IList<IModMetadata> failedMods)
        {
            var failedOthers = failedMods.ToList();
            var skippedModIds = new HashSet<string>(from mod in failedMods where mod.HasID() select mod.Manifest.UniqueID, StringComparer.OrdinalIgnoreCase);

            // group B: dependencies which failed
            var failedOtherDependencies = new List<IModMetadata>();
            {
                // get failed dependency IDs
                var skippedDependencyIds = new HashSet<string>(StringComparer.OrdinalIgnoreCase);
                foreach (IModMetadata mod in failedMods)
                {
                    foreach (string requiredId in skippedModIds.Intersect(mod.GetRequiredModIds()))
                        skippedDependencyIds.Add(requiredId);
                }

                // group matching mods
                this.FilterThrough(
                    fromList: failedOthers,
                    toList: failedOtherDependencies,
                    match: mod => mod.HasID() && skippedDependencyIds.Contains(mod.Manifest.UniqueID)
                );
            }

            // group A: failed root dependencies which other dependencies need
            var failedRootDependencies = new List<IModMetadata>();
            {
                var skippedDependencyIds = new HashSet<string>(failedOtherDependencies.Select(p => p.Manifest.UniqueID));
                this.FilterThrough(
                    fromList: failedOtherDependencies,
                    toList: failedRootDependencies,
                    match: mod =>
                    {
                        // has no failed dependency
                        foreach (string requiredId in mod.GetRequiredModIds())
                        {
                            if (skippedDependencyIds.Contains(requiredId))
                                return false;
                        }

                        // another dependency depends on this mod
                        bool isDependedOn = false;
                        foreach (IModMetadata other in failedOtherDependencies)
                        {
                            if (other.HasRequiredModId(mod.Manifest.UniqueID, includeOptional: false))
                            {
                                isDependedOn = true;
                                break;
                            }
                        }

                        return isDependedOn;
                    }
                );
            }

            // return groups
            return new[]
            {
                failedRootDependencies,
                failedOtherDependencies,
                failedOthers
            };
        }

        /// <summary>Filter matching items from one list and add them to the other.</summary>
        /// <typeparam name="TItem">The list item type.</typeparam>
        /// <param name="fromList">The list to filter.</param>
        /// <param name="toList">The list to which to add filtered items.</param>
        /// <param name="match">Matches items to filter through.</param>
        private void FilterThrough<TItem>(IList<TItem> fromList, IList<TItem> toList, Func<TItem, bool> match)
        {
            for (int i = 0; i < fromList.Count; i++)
            {
                TItem item = fromList[i];
                if (match(item))
                {
                    toList.Add(item);
                    fromList.RemoveAt(i);
                    i--;
                }
            }
        }

        /// <summary>Write a mod warning group to the console and log.</summary>
        /// <param name="mods">The mods to search.</param>
        /// <param name="match">Matches mods to include in the warning group.</param>
        /// <param name="level">The log level for the logged messages.</param>
        /// <param name="heading">A brief heading label for the group.</param>
        /// <param name="blurb">A detailed explanation of the warning, split into lines.</param>
        /// <param name="modLabel">Formats the mod label, or <c>null</c> to use the <see cref="IModMetadata.DisplayName"/>.</param>
        private void LogModWarningGroup(IModMetadata[] mods, Func<IModMetadata, bool> match, LogLevel level, string heading, string[] blurb, Func<IModMetadata, string>? modLabel = null)
        {
            // get matching mods
            string[] modLabels = mods
                .Where(match)
                .Select(mod => modLabel?.Invoke(mod) ?? mod.DisplayName)
                .OrderBy(p => p)
                .ToArray();
            if (!modLabels.Any())
                return;

            // log header/blurb
            this.Monitor.Log("   " + heading, level);
            this.Monitor.Log("   " + "".PadRight(50, '-'), level);
            foreach (string line in blurb)
                this.Monitor.Log("      " + line, level);
            this.Monitor.Newline();

            // log mod list
            foreach (string label in modLabels)
                this.Monitor.Log($"      - {label}", level);

            this.Monitor.Newline();
        }

        /// <summary>Write a mod warning group to the console and log.</summary>
        /// <param name="mods">The mods to search.</param>
        /// <param name="warning">The mod warning to match.</param>
        /// <param name="level">The log level for the logged messages.</param>
        /// <param name="heading">A brief heading label for the group.</param>
        /// <param name="blurb">A detailed explanation of the warning, split into lines.</param>
        private void LogModWarningGroup(IModMetadata[] mods, ModWarning warning, LogLevel level, string heading, params string[] blurb)
        {
            this.LogModWarningGroup(mods, mod => mod.HasWarnings(warning), level, heading, blurb);
        }
    }
}<|MERGE_RESOLUTION|>--- conflicted
+++ resolved
@@ -336,15 +336,6 @@
             if (!modsWithWarnings.Any() && !skippedMods.Any())
                 return;
 
-<<<<<<< HEAD
-            // log intro
-            {
-                int count = modsWithWarnings.Length + skippedMods.Length;
-                this.Monitor.Log(I18nUtilities.Get("console.log-manager.found-mod-with-warnings", new { count, ModCountFormat = count == 1 ? "" : "s" }), LogLevel.Info);
-            }
-
-=======
->>>>>>> 375326d7
             // log skipped mods
             if (skippedMods.Any())
             {
