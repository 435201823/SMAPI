--- conflicted
+++ resolved
@@ -410,21 +410,14 @@
                 );
 
                 // patched game code
-<<<<<<< HEAD
-                this.LogModWarningGroup(modsWithWarnings, ModWarning.PatchesGame, LogLevel.Info,
+                if (hasHarmonyFix)
+                {
+                    this.LogModWarningGroup(modsWithWarnings, ModWarning.PatchesGame, LogLevel.Info,
                     I18nUtilities.Get("console.log-manager.patched-game-code"),
                     I18nUtilities.Get("console.log-manager.patched-game-code-warn"),
                     I18nUtilities.Get("console.log-manager.patched-game-code-suggestion")
-                );
-=======
-                if (hasHarmonyFix)
-                {
-                    this.LogModWarningGroup(modsWithWarnings, ModWarning.PatchesGame, LogLevel.Info, "Patched game code",
-                        "These mods directly change the game code. They're more likely to cause errors or bugs in-game; if",
-                        "your game has issues, try removing these first. Otherwise you can ignore this warning."
                     );
                 }
->>>>>>> 74e20ea2
 
                 // unvalidated update tick
                 this.LogModWarningGroup(modsWithWarnings, ModWarning.UsesUnvalidatedUpdateTick, LogLevel.Info,
